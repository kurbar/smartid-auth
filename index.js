--- conflicted
+++ resolved
@@ -19,7 +19,6 @@
     this.verificationCode = verificationCode;
   }
 
-<<<<<<< HEAD
   pollStatus() {
     return new Promise((resolve, reject) => {
       const pull = () => {
@@ -64,7 +63,8 @@
       };
       pull();
     });
-=======
+  }
+
   async getResponse(rejectNotOK) {
     let response;
     try {
@@ -127,7 +127,6 @@
         }
       }
     }
->>>>>>> 351bb063
   }
 }
 
@@ -140,7 +139,6 @@
     };
   }
 
-<<<<<<< HEAD
   authenticate(displayText) {
     return new Promise((resolve, reject) => {
       authHash.generateRandomHash().then(hash => {
@@ -164,52 +162,6 @@
         }).catch(err => reject(err));
       });
     });
-=======
-  async authenticate(displayText) {
-    const hash = await authHash.generateRandomHash();
-    this.request.hash = hash;
-    let response;
-    try {
-      response = await axios(
-        Object.assign(
-          {
-            method: 'post',
-            url:
-              this.config.host +
-              '/authentication/pno/' +
-              this.request.country +
-              '/' +
-              this.request.idNumber,
-            responseType: 'json',
-            validateStatus: (status) => status === 200,
-            data: Object.assign(
-              {
-                hash: hash.digest,
-                hashType: 'SHA512',
-                displayText:
-                  typeof displayText === 'string' ? displayText : undefined,
-              },
-              this.config.requestParams
-            ),
-          },
-          this.config.http || {}
-        )
-      );
-    } catch (err) {
-      response = err.response;
-    }
-    const body = response && response.data;
-    if (typeof body !== 'object' || !body.sessionID) {
-      throw new Error(`Invalid response: ${JSON.stringify(body)}`);
-    }
-
-    return new Session(
-      this.config,
-      this.request,
-      body.sessionID,
-      authHash.calculateVerificationCode(hash.digest)
-    );
->>>>>>> 351bb063
   }
 }
 
